--- conflicted
+++ resolved
@@ -1,13 +1,6 @@
 use borsh::{BorshDeserialize, BorshSerialize};
 use mpl_utils::assert_signer;
-<<<<<<< HEAD
-use solana_program::{
-    account_info::AccountInfo, entrypoint::ProgramResult, program::invoke,
-    program_error::ProgramError,
-};
-=======
 use solana_program::{account_info::AccountInfo, entrypoint::ProgramResult};
->>>>>>> 4965b183
 
 use crate::{
     error::MplAssetError,
@@ -35,26 +28,9 @@
 
     match load_key(ctx.accounts.asset_address, 0)? {
         Key::HashedAsset => {
-<<<<<<< HEAD
-            // TODO: Needs to be in helper.
-            // Check that arguments passed in result in on-chain hash.
-            let compression_proof = args
-                .compression_proof
-                .ok_or(MplAssetError::MissingCompressionProof)?;
-            let mut asset = Asset::from(compression_proof);
-            let args_asset_hash = asset.hash()?;
-            let current_account_hash = HashedAsset::load(ctx.accounts.asset_address, 0)?.hash;
-            if args_asset_hash != current_account_hash {
-                return Err(MplAssetError::IncorrectAssetHash.into());
-            }
-
-            // TODO: Needs to be in helper.
-            // Update owner and send Noop instruction.
-=======
             let mut asset =
                 Asset::verify_proof(ctx.accounts.asset_address, args.compression_proof)?;
 
->>>>>>> 4965b183
             asset.owner = *ctx.accounts.new_owner.key;
 
             asset.wrap()?;
