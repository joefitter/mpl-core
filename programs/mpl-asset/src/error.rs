use num_derive::FromPrimitive;
use solana_program::{
    decode_error::DecodeError,
    msg,
    program_error::{PrintProgramError, ProgramError},
};
use thiserror::Error;

#[derive(Error, Clone, Debug, Eq, PartialEq, FromPrimitive)]
pub enum MplAssetError {
    /// 0 - Invalid System Program
    #[error("Invalid System Program")]
    InvalidSystemProgram,

    /// 1 - Error deserializing account
    #[error("Error deserializing account")]
    DeserializationError,

    /// 2 - Error serializing account
    #[error("Error serializing account")]
    SerializationError,

    /// 3 - Plugins not initialized
    #[error("Plugins not initialized")]
    PluginsNotInitialized,

    /// 4 - Plugin not found
    #[error("Plugin not found")]
    PluginNotFound,

<<<<<<< HEAD
    /// 5 - Numerical Overflow
    #[error("Numerical Overflow")]
    NumericalOverflow,
=======
    /// 5 - Incorrect account
    #[error("Incorrect account")]
    IncorrectAccount,

    /// 5 - Provided data does not match asset hash.
    #[error("Incorrect asset hash")]
    IncorrectAssetHash,
>>>>>>> 95df253f
}

impl PrintProgramError for MplAssetError {
    fn print<E>(&self) {
        msg!(&self.to_string());
    }
}

impl From<MplAssetError> for ProgramError {
    fn from(e: MplAssetError) -> Self {
        ProgramError::Custom(e as u32)
    }
}

impl<T> DecodeError<T> for MplAssetError {
    fn type_of() -> &'static str {
        "Mpl Asset Error"
    }
}<|MERGE_RESOLUTION|>--- conflicted
+++ resolved
@@ -28,11 +28,6 @@
     #[error("Plugin not found")]
     PluginNotFound,
 
-<<<<<<< HEAD
-    /// 5 - Numerical Overflow
-    #[error("Numerical Overflow")]
-    NumericalOverflow,
-=======
     /// 5 - Incorrect account
     #[error("Incorrect account")]
     IncorrectAccount,
@@ -40,7 +35,6 @@
     /// 5 - Provided data does not match asset hash.
     #[error("Incorrect asset hash")]
     IncorrectAssetHash,
->>>>>>> 95df253f
 }
 
 impl PrintProgramError for MplAssetError {
