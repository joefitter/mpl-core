use borsh::{BorshDeserialize, BorshSerialize};
use solana_program::{
    account_info::AccountInfo, entrypoint::ProgramResult, program_error::ProgramError,
    program_memory::sol_memcpy,
};

use crate::{
    error::MplCoreError,
    state::{Asset, Authority, CollectionData, CoreAsset, DataBlob, Key, SolanaAccount},
<<<<<<< HEAD
    utils::{assert_authority, load_key},
=======
    utils::{assert_authority, load_key, resize_or_reallocate_account, resolve_authority_to_default},
>>>>>>> 716dacf7
};

use super::{Plugin, PluginHeader, PluginRegistry, PluginType, RegistryRecord};

/// Create plugin header and registry if it doesn't exist
pub fn create_meta_idempotent<'a>(
    account: &AccountInfo<'a>,
    payer: &AccountInfo<'a>,
    system_program: &AccountInfo<'a>,
) -> ProgramResult {
    let header_offset = match load_key(account, 0)? {
        Key::Asset => {
            let asset = {
                let mut bytes: &[u8] = &(*account.data).borrow();
                Asset::deserialize(&mut bytes)?
            };

            asset.get_size()
        }
        Key::Collection => {
            let collection = {
                let mut bytes: &[u8] = &(*account.data).borrow();
                CollectionData::deserialize(&mut bytes)?
            };

            collection.get_size()
        }
        _ => return Err(MplCoreError::IncorrectAccount.into()),
    };

    // Check if the plugin header and registry exist.
    if header_offset == account.data_len() {
        // They don't exist, so create them.
        let header = PluginHeader {
            key: Key::PluginHeader,
            plugin_registry_offset: header_offset + PluginHeader::get_initial_size(),
        };
        let registry = PluginRegistry {
            key: Key::PluginRegistry,
            registry: vec![],
            external_plugins: vec![],
        };

        resize_or_reallocate_account(
            account,
            payer,
            system_program,
            header.plugin_registry_offset + PluginRegistry::get_initial_size(),
        )?;

        header.save(account, header_offset)?;
        registry.save(account, header.plugin_registry_offset)?;
    }

    Ok(())
}

/// Create plugin header and registry if it doesn't exist
pub fn create_plugin_meta<'a, T: SolanaAccount + DataBlob>(
    asset: T,
    account: &AccountInfo<'a>,
    payer: &AccountInfo<'a>,
    system_program: &AccountInfo<'a>,
) -> Result<(PluginHeader, PluginRegistry), ProgramError> {
    let header_offset = asset.get_size();

    // They don't exist, so create them.
    let header = PluginHeader {
        key: Key::PluginHeader,
        plugin_registry_offset: header_offset + PluginHeader::get_initial_size(),
    };
    let registry = PluginRegistry {
        key: Key::PluginRegistry,
        registry: vec![],
        external_plugins: vec![],
    };

    resize_or_reallocate_account_raw(
        account,
        payer,
        system_program,
        header.plugin_registry_offset + PluginRegistry::get_initial_size(),
    )?;

    header.save(account, header_offset)?;
    registry.save(account, header.plugin_registry_offset)?;

    Ok((header, registry))
}

/// Assert that the Plugin metadata has been initialized.
pub fn assert_plugins_initialized(account: &AccountInfo) -> ProgramResult {
    let mut bytes: &[u8] = &(*account.data).borrow();
    let asset = Asset::deserialize(&mut bytes).unwrap();

    if asset.get_size() == account.data_len() {
        return Err(MplCoreError::PluginsNotInitialized.into());
    }

    Ok(())
}

/// Fetch the plugin from the registry.
pub fn fetch_plugin<T: DataBlob + SolanaAccount, U: BorshDeserialize>(
    account: &AccountInfo,
    plugin_type: PluginType,
) -> Result<(Vec<Authority>, U, usize), ProgramError> {
    let asset = T::load(account, 0)?;

    let header = PluginHeader::load(account, asset.get_size())?;
    let PluginRegistry { registry, .. } =
        PluginRegistry::load(account, header.plugin_registry_offset)?;

    // Find the plugin in the registry.
    let registry_record = registry
        .iter()
        .find(|record| record.plugin_type == plugin_type)
        .ok_or(MplCoreError::PluginNotFound)?;

    // Deserialize the plugin.
    let plugin = Plugin::deserialize(&mut &(*account.data).borrow()[registry_record.offset..])?;

    if PluginType::from(&plugin) != plugin_type {
        return Err(MplCoreError::PluginNotFound.into());
    }

    let inner = U::deserialize(
        &mut &(*account.data).borrow()[registry_record
            .offset
            .checked_add(1)
            .ok_or(MplCoreError::NumericalOverflow)?..],
    )?;

    // Return the plugin and its authorities.
    Ok((
        registry_record.authorities.clone(),
        inner,
        registry_record.offset,
    ))
}

/// Fetch the plugin registry.
pub fn fetch_plugins(account: &AccountInfo) -> Result<Vec<RegistryRecord>, ProgramError> {
    let asset = Asset::load(account, 0)?;

    let header = PluginHeader::load(account, asset.get_size())?;
    let PluginRegistry { registry, .. } =
        PluginRegistry::load(account, header.plugin_registry_offset)?;

    Ok(registry)
}

/// Create plugin header and registry if it doesn't exist
pub fn list_plugins(account: &AccountInfo) -> Result<Vec<PluginType>, ProgramError> {
    let asset = Asset::load(account, 0)?;

    let header = PluginHeader::load(account, asset.get_size())?;
    let PluginRegistry { registry, .. } =
        PluginRegistry::load(account, header.plugin_registry_offset)?;

    Ok(registry
        .iter()
        .map(|registry_record| registry_record.plugin_type)
        .collect())
}

/// Add a plugin to the registry and initialize it.
pub fn initialize_plugin<'a>(
    plugin: &Plugin,
    authorities: &[Authority],
    account: &AccountInfo<'a>,
    payer: &AccountInfo<'a>,
    system_program: &AccountInfo<'a>,
) -> ProgramResult {
    let header_offset = match load_key(account, 0)? {
        Key::Asset => {
            let asset = {
                let mut bytes: &[u8] = &(*account.data).borrow();
                Asset::deserialize(&mut bytes)?
            };

            asset.get_size()
        }
        Key::Collection => {
            let collection = {
                let mut bytes: &[u8] = &(*account.data).borrow();
                CollectionData::deserialize(&mut bytes)?
            };

            collection.get_size()
        }
        _ => return Err(MplCoreError::IncorrectAccount.into()),
    };

    //TODO: Bytemuck this.
    let mut header = PluginHeader::load(account, header_offset)?;
    let mut plugin_registry = PluginRegistry::load(account, header.plugin_registry_offset)?;

    let plugin_type = plugin.into();
    let plugin_data = plugin.try_to_vec()?;
    let plugin_size = plugin_data.len();

    if plugin_registry
        .registry
        .iter_mut()
        .any(|record| record.plugin_type == plugin_type)
    {
        return Err(MplCoreError::PluginAlreadyExists.into());
    }

    let old_registry_offset = header.plugin_registry_offset;

    let new_registry_record = RegistryRecord {
        plugin_type,
        offset: old_registry_offset,
        authorities: authorities.to_vec(),
    };

    let size_increase = plugin_size
        .checked_add(Key::get_initial_size())
        .ok_or(MplCoreError::NumericalOverflow)?
        .checked_add(new_registry_record.try_to_vec()?.len())
        .ok_or(MplCoreError::NumericalOverflow)?;

    let new_registry_offset = header
        .plugin_registry_offset
        .checked_add(plugin_size)
        .ok_or(MplCoreError::NumericalOverflow)?;

    header.plugin_registry_offset = new_registry_offset;

    plugin_registry.registry.push(new_registry_record);

    let new_size = account
        .data_len()
        .checked_add(size_increase)
        .ok_or(MplCoreError::NumericalOverflow)?;

    resize_or_reallocate_account(account, payer, system_program, new_size)?;
    header.save(account, header_offset)?;
    plugin.save(account, old_registry_offset)?;
    plugin_registry.save(account, new_registry_offset)?;

    Ok(())
}

/// Remove a plugin from the registry and delete it.
//TODO: Do the work to prevent deleting a plugin with other authorities.
pub fn delete_plugin<'a, T: DataBlob>(
    plugin_type: &PluginType,
    asset: &T,
    authority_type: &Authority,
    account: &AccountInfo<'a>,
    payer: &AccountInfo<'a>,
    system_program: &AccountInfo<'a>,
) -> ProgramResult {
    //TODO: Bytemuck this.
    let mut header = PluginHeader::load(account, asset.get_size())?;
    let mut plugin_registry = PluginRegistry::load(account, header.plugin_registry_offset)?;

    if let Some(index) = plugin_registry
        .registry
        .iter_mut()
        .position(|record| record.plugin_type == *plugin_type)
    {
        let registry_record = plugin_registry.registry.remove(index);
        let serialized_registry_record = registry_record.try_to_vec()?;

        // Only allow the default authority to delete the plugin.
        let authorities = registry_record.authorities;

        if authority_type != &authorities[0] {
            return Err(MplCoreError::InvalidAuthority.into());
        }

        let plugin_offset = registry_record.offset;
        let plugin = Plugin::load(account, plugin_offset)?;
        let serialized_plugin = plugin.try_to_vec()?;

        let next_plugin_offset = plugin_offset
            .checked_add(serialized_plugin.len())
            .ok_or(MplCoreError::NumericalOverflow)?;

        let new_size = account
            .data_len()
            .checked_sub(serialized_registry_record.len())
            .ok_or(MplCoreError::NumericalOverflow)?
            .checked_sub(serialized_plugin.len())
            .ok_or(MplCoreError::NumericalOverflow)?;

        let new_offset = header
            .plugin_registry_offset
            .checked_sub(serialized_plugin.len())
            .ok_or(MplCoreError::NumericalOverflow)?;

        let data_to_move = header
            .plugin_registry_offset
            .checked_sub(new_offset)
            .ok_or(MplCoreError::NumericalOverflow)?;

        //TODO: This is memory intensive, we should use memmove instead probably.
        let src = account.data.borrow()[next_plugin_offset..].to_vec();
        sol_memcpy(
            &mut account.data.borrow_mut()[plugin_offset..],
            &src,
            data_to_move,
        );

        header.plugin_registry_offset = new_offset;
        header.save(account, asset.get_size())?;

        plugin_registry.save(account, new_offset)?;

        resize_or_reallocate_account(account, payer, system_program, new_size)?;
    } else {
        return Err(MplCoreError::PluginNotFound.into());
    }

    Ok(())
}

/// Add an authority to a plugin.
//TODO: Prevent duplicate authorities.
#[allow(clippy::too_many_arguments)]
pub fn add_authority_to_plugin<'a, T: CoreAsset>(
    plugin_type: &PluginType,
    authority: &AccountInfo<'a>,
    new_authority: &Authority,
    asset: &T,
    account: &AccountInfo<'a>,
    plugin_header: &PluginHeader,
    plugin_registry: &mut PluginRegistry,
    payer: &AccountInfo<'a>,
    system_program: &AccountInfo<'a>,
) -> ProgramResult {
    let registry_record = &mut plugin_registry
        .registry
        .iter_mut()
        .find(|record| record.plugin_type == *plugin_type)
        .ok_or(MplCoreError::PluginNotFound)?;

    assert_authority(asset, authority, &registry_record.authorities)?;

    registry_record.authorities.push(new_authority.clone());

    let authority_bytes = new_authority.try_to_vec()?;

    let new_size = account
        .data_len()
        .checked_add(authority_bytes.len())
        .ok_or(MplCoreError::NumericalOverflow)?;
    resize_or_reallocate_account(account, payer, system_program, new_size)?;

    plugin_registry.save(account, plugin_header.plugin_registry_offset)?;

    Ok(())
}

/// Remove an authority from a plugin.
#[allow(clippy::too_many_arguments)]
pub fn remove_authority_from_plugin<'a>(
    plugin_type: &PluginType,
    authority_type: &Authority,
    authority_to_remove: &Authority,
    account: &AccountInfo<'a>,
    plugin_header: &PluginHeader,
    plugin_registry: &mut PluginRegistry,
    payer: &AccountInfo<'a>,
    system_program: &AccountInfo<'a>,
) -> ProgramResult {
    let registry_record = &mut plugin_registry
        .registry
        .iter_mut()
        .find(|record| record.plugin_type == *plugin_type)
        .ok_or(MplCoreError::PluginNotFound)?;

    // TODO inspect this logic
    if *authority_type != registry_record.authorities[0] &&
        // pubkey authorities can remove themselves if they are a signer
        authority_type != authority_to_remove &&
        registry_record.authorities.contains(authority_to_remove)
    {
        return Err(MplCoreError::InvalidAuthority.into());
    }

    let index = registry_record
        .authorities
        .iter()
        .position(|auth| auth == authority_to_remove)
        .ok_or(MplCoreError::InvalidAuthority)?;

    // Here we replace the default authority with None to indicate it's been removed.
    if index == 0 {
        registry_record.authorities[0] = Authority::None;
        plugin_registry.save(account, plugin_header.plugin_registry_offset)?;
    } else {
        registry_record.authorities.swap_remove(index);

        let authority_bytes = authority_to_remove.try_to_vec()?;

        let new_size = account
            .data_len()
            .checked_sub(authority_bytes.len())
            .ok_or(MplCoreError::NumericalOverflow)?;
        resize_or_reallocate_account(account, payer, system_program, new_size)?;

        plugin_registry.save(account, plugin_header.plugin_registry_offset)?;
    }

    Ok(())
}<|MERGE_RESOLUTION|>--- conflicted
+++ resolved
@@ -7,11 +7,7 @@
 use crate::{
     error::MplCoreError,
     state::{Asset, Authority, CollectionData, CoreAsset, DataBlob, Key, SolanaAccount},
-<<<<<<< HEAD
-    utils::{assert_authority, load_key},
-=======
-    utils::{assert_authority, load_key, resize_or_reallocate_account, resolve_authority_to_default},
->>>>>>> 716dacf7
+    utils::{assert_authority, load_key, resize_or_reallocate_account},
 };
 
 use super::{Plugin, PluginHeader, PluginRegistry, PluginType, RegistryRecord};
@@ -89,7 +85,7 @@
         external_plugins: vec![],
     };
 
-    resize_or_reallocate_account_raw(
+    resize_or_reallocate_account(
         account,
         payer,
         system_program,
