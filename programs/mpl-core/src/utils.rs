use std::collections::BTreeMap;

use borsh::{BorshDeserialize, BorshSerialize};
use mpl_utils::assert_signer;
use num_traits::{FromPrimitive, ToPrimitive};
use solana_program::{
    account_info::AccountInfo, entrypoint::ProgramResult, program::invoke,
    program_error::ProgramError, program_memory::sol_memcpy, rent::Rent, system_instruction,
    sysvar::Sysvar,
};

use crate::{
    error::MplCoreError,
    plugins::{
        create_meta_idempotent, initialize_plugin, validate_plugin_checks, CheckResult, Plugin,
        PluginHeader, PluginRegistry, PluginType, RegistryRecord, ValidationResult,
    },
    state::{
        Asset, Authority, Collection, Compressible, CompressionProof, CoreAsset, DataBlob,
        HashablePluginSchema, HashedAsset, HashedAssetSchema, Key, SolanaAccount, UpdateAuthority,
    },
};

/// Load the one byte key from the account data at the given offset.
pub fn load_key(account: &AccountInfo, offset: usize) -> Result<Key, ProgramError> {
    let key =
        Key::from_u8((*account.data).borrow()[offset]).ok_or(MplCoreError::DeserializationError)?;

    Ok(key)
}

/// Assert that the account info address is in the authorities array.
pub fn assert_authority<T: CoreAsset>(
    asset: &T,
    authority_info: &AccountInfo,
    authorities: &Authority,
) -> ProgramResult {
    solana_program::msg!("Update authority: {:?}", asset.update_authority());
    solana_program::msg!(
        "Check if {:?} matches {:?}",
        authority_info.key,
        authorities
    );
    match authorities {
        Authority::None => (),
        Authority::Owner => {
            if asset.owner() == authority_info.key {
                return Ok(());
            }
        }
        Authority::UpdateAuthority => {
            if asset.update_authority().key() == *authority_info.key {
                return Ok(());
            }
        }
        Authority::Pubkey { address } => {
            if authority_info.key == address {
                return Ok(());
            }
        }
        Authority::Permanent { address } => {
            if authority_info.key == address {
                return Ok(());
            }
        }
    }

    Err(MplCoreError::InvalidAuthority.into())
}

/// Assert that the account info address is in the authorities array.
pub fn assert_collection_authority(
    asset: &Collection,
    authority_info: &AccountInfo,
    authority: &Authority,
) -> ProgramResult {
    match authority {
        Authority::None | Authority::Owner => (),
        Authority::UpdateAuthority => {
            if &asset.update_authority == authority_info.key {
                return Ok(());
            }
        }
        Authority::Pubkey { address } => {
            if authority_info.key == address {
                return Ok(());
            }
        }
        Authority::Permanent { address } => {
            if authority_info.key == address {
                return Ok(());
            }
        }
    }

    Err(MplCoreError::InvalidAuthority.into())
}

/// Fetch the core data from the account; asset, plugin header (if present), and plugin registry (if present).
pub fn fetch_core_data<T: DataBlob + SolanaAccount>(
    account: &AccountInfo,
) -> Result<(T, Option<PluginHeader>, Option<PluginRegistry>), ProgramError> {
    let asset = T::load(account, 0)?;

    if asset.get_size() != account.data_len() {
        let plugin_header = PluginHeader::load(account, asset.get_size())?;
        let plugin_registry = PluginRegistry::load(account, plugin_header.plugin_registry_offset)?;

        Ok((asset, Some(plugin_header), Some(plugin_registry)))
    } else {
        Ok((asset, None, None))
    }
}

/// Check that a compression proof results in same on-chain hash.
pub fn verify_proof(
    hashed_asset: &AccountInfo,
    compression_proof: &CompressionProof,
) -> Result<(Asset, Vec<HashablePluginSchema>), ProgramError> {
    let asset = Asset::from(compression_proof.clone());
    let asset_hash = asset.hash()?;

    let mut sorted_plugins = compression_proof.plugins.clone();
    sorted_plugins.sort_by(HashablePluginSchema::compare_indeces);

    let plugin_hashes = sorted_plugins
        .iter()
        .map(|plugin| plugin.hash())
        .collect::<Result<Vec<[u8; 32]>, ProgramError>>()?;

    let hashed_asset_schema = HashedAssetSchema {
        asset_hash,
        plugin_hashes,
    };

    let hashed_asset_schema_hash = hashed_asset_schema.hash()?;

    let current_account_hash = HashedAsset::load(hashed_asset, 0)?.hash;
    if hashed_asset_schema_hash != current_account_hash {
        return Err(MplCoreError::IncorrectAssetHash.into());
    }

    Ok((asset, sorted_plugins))
}

pub(crate) fn close_program_account<'a>(
    account_to_close_info: &AccountInfo<'a>,
    funds_dest_account_info: &AccountInfo<'a>,
) -> ProgramResult {
    let rent = Rent::get()?;

    let account_size = account_to_close_info.data_len();
    let account_rent = rent.minimum_balance(account_size);
    let one_byte_rent = rent.minimum_balance(1);

    let amount_to_return = account_rent
        .checked_sub(one_byte_rent)
        .ok_or(MplCoreError::NumericalOverflowError)?;

    // Transfer lamports from the account to the destination account.
    let dest_starting_lamports = funds_dest_account_info.lamports();
    **funds_dest_account_info.lamports.borrow_mut() = dest_starting_lamports
        .checked_add(amount_to_return)
        .ok_or(MplCoreError::NumericalOverflowError)?;
    **account_to_close_info.try_borrow_mut_lamports()? -= amount_to_return;

    account_to_close_info.realloc(1, false)?;
    account_to_close_info.data.borrow_mut()[0] = Key::Uninitialized.to_u8().unwrap();

    Ok(())
}

/// Resize an account using realloc and retain any lamport overages, modified from Solana Cookbook
pub(crate) fn resize_or_reallocate_account<'a>(
    target_account: &AccountInfo<'a>,
    funding_account: &AccountInfo<'a>,
    system_program: &AccountInfo<'a>,
    new_size: usize,
) -> ProgramResult {
    let rent = Rent::get()?;
    let new_minimum_balance = rent.minimum_balance(new_size);
    let current_minimum_balance = rent.minimum_balance(target_account.data_len());
    let account_infos = &[
        funding_account.clone(),
        target_account.clone(),
        system_program.clone(),
    ];

    if new_minimum_balance >= current_minimum_balance {
        let lamports_diff = new_minimum_balance.saturating_sub(current_minimum_balance);
        invoke(
            &system_instruction::transfer(funding_account.key, target_account.key, lamports_diff),
            account_infos,
        )?;
    } else {
        // return lamports to the compressor
        let lamports_diff = current_minimum_balance.saturating_sub(new_minimum_balance);

        **funding_account.try_borrow_mut_lamports()? += lamports_diff;
        **target_account.try_borrow_mut_lamports()? -= lamports_diff
    }

    target_account.realloc(new_size, false)?;

    Ok(())
}

#[allow(clippy::too_many_arguments, clippy::type_complexity)]
/// Validate asset permissions using lifecycle validations for asset, collection, and plugins.
pub fn validate_asset_permissions<'a>(
    authority_info: &AccountInfo<'a>,
    asset: &AccountInfo<'a>,
    collection: Option<&AccountInfo<'a>>,
    new_owner: Option<&AccountInfo<'a>>,
    new_plugin: Option<&Plugin>,
    asset_check_fp: fn() -> CheckResult,
    collection_check_fp: fn() -> CheckResult,
    plugin_check_fp: fn(&PluginType) -> CheckResult,
    asset_validate_fp: fn(
        &Asset,
        &AccountInfo,
        Option<&Plugin>,
    ) -> Result<ValidationResult, ProgramError>,
    collection_validate_fp: fn(
        &Collection,
        &AccountInfo,
        Option<&Plugin>,
    ) -> Result<ValidationResult, ProgramError>,
    plugin_validate_fp: fn(
        &Plugin,
        &AccountInfo,
        Option<&AccountInfo>,
        &Authority,
        Option<&Plugin>,
    ) -> Result<ValidationResult, ProgramError>,
) -> Result<(Asset, Option<PluginHeader>, Option<PluginRegistry>), ProgramError> {
    let (deserialized_asset, plugin_header, plugin_registry) = fetch_core_data::<Asset>(asset)?;

    // If the asset is part of a collection, the collection must be passed in and it must be correct.
    if let UpdateAuthority::Collection(collection_address) = deserialized_asset.update_authority {
        if collection.is_none() {
            return Err(MplCoreError::MissingCollection.into());
        } else if collection.unwrap().key != &collection_address {
            return Err(MplCoreError::InvalidCollection.into());
        }
    }

    let mut checks: BTreeMap<PluginType, (Key, CheckResult, RegistryRecord)> = BTreeMap::new();

    // The asset approval overrides the collection approval.
    let asset_approval = asset_check_fp();
    let core_check = match asset_approval {
        CheckResult::None => (Key::Collection, collection_check_fp()),
        _ => (Key::Asset, asset_approval),
    };

    // Check the collection plugins first.
    if let Some(collection_info) = collection {
        fetch_core_data::<Collection>(collection_info).map(|(_, _, registry)| {
            registry.map(|r| {
                r.check_registry(Key::Collection, plugin_check_fp, &mut checks);
                r
            })
        })?;
    }

    // Next check the asset plugins. Plugins on the asset override the collection plugins,
    // so we don't need to validate the collection plugins if the asset has a plugin.
    if let Some(registry) = plugin_registry.as_ref() {
        registry.check_registry(Key::Asset, plugin_check_fp, &mut checks);
    }

    solana_program::msg!("checks: {:#?}", checks);

    // Do the core validation.
    let mut approved = false;
    let mut rejected = false;
    if matches!(
        core_check,
        (
            Key::Asset | Key::Collection,
            CheckResult::CanApprove | CheckResult::CanReject | CheckResult::CanForceApprove
        )
    ) {
        let result = match core_check.0 {
            Key::Collection => collection_validate_fp(
                &Collection::load(collection.ok_or(MplCoreError::InvalidCollection)?, 0)?,
                authority_info,
                new_plugin,
            )?,
            Key::Asset => asset_validate_fp(&Asset::load(asset, 0)?, authority_info, new_plugin)?,
            _ => return Err(MplCoreError::IncorrectAccount.into()),
        };
        match result {
            ValidationResult::Approved => approved = true,
            ValidationResult::Rejected => rejected = true,
            ValidationResult::Pass => (),
            ValidationResult::ForceApproved => {
                return Ok((deserialized_asset, plugin_header, plugin_registry))
            }
        }
    };
    solana_program::msg!("approved: {:?} rejected {:?}", approved, rejected);

<<<<<<< HEAD
    match validate_plugin_checks(
=======
    // Validations by plugins can both approve and deny an action (e.g. the Freeze plugin can reject
    // a transfer because the token is frozen) so we always want to evaluate.  That is why existing
    // `approved` value is second in the OR statement.
    approved = validate_plugin_checks(
>>>>>>> 6e3a7ee3
        Key::Collection,
        &checks,
        authority_info,
        new_owner,
        new_plugin,
        Some(asset),
        collection,
        plugin_validate_fp,
    )? {
        ValidationResult::Approved => approved = true,
        ValidationResult::Rejected => rejected = true,
        ValidationResult::Pass => (),
        ValidationResult::ForceApproved => {
            return Ok((deserialized_asset, plugin_header, plugin_registry))
        }
    };

    solana_program::msg!("approved: {:?} rejected {:?}", approved, rejected);

<<<<<<< HEAD
    match validate_plugin_checks(
=======
    // Again we always want to evaluate the plugin checks so order of operations is important.
    approved = validate_plugin_checks(
>>>>>>> 6e3a7ee3
        Key::Asset,
        &checks,
        authority_info,
        new_owner,
        new_plugin,
        Some(asset),
        collection,
        plugin_validate_fp,
    )? {
        ValidationResult::Approved => approved = true,
        ValidationResult::Rejected => rejected = true,
        ValidationResult::Pass => (),
        ValidationResult::ForceApproved => {
            return Ok((deserialized_asset, plugin_header, plugin_registry))
        }
    };

    solana_program::msg!("approved: {:?} rejected {:?}", approved, rejected);

    if rejected || !approved {
        return Err(MplCoreError::InvalidAuthority.into());
    }

    Ok((deserialized_asset, plugin_header, plugin_registry))
}

/// Validate collection permissions using lifecycle validations for collection and plugins.
#[allow(clippy::type_complexity)]
pub fn validate_collection_permissions<'a>(
    authority_info: &AccountInfo<'a>,
    collection: &AccountInfo<'a>,
    new_plugin: Option<&Plugin>,
    collection_check_fp: fn() -> CheckResult,
    plugin_check_fp: fn(&PluginType) -> CheckResult,
    collection_validate_fp: fn(
        &Collection,
        &AccountInfo,
        Option<&Plugin>,
    ) -> Result<ValidationResult, ProgramError>,
    plugin_validate_fp: fn(
        &Plugin,
        &AccountInfo,
        Option<&AccountInfo>,
        &Authority,
        Option<&Plugin>,
    ) -> Result<ValidationResult, ProgramError>,
) -> Result<(Collection, Option<PluginHeader>, Option<PluginRegistry>), ProgramError> {
    let (deserialized_collection, plugin_header, plugin_registry) =
        fetch_core_data::<Collection>(collection)?;

    let mut checks: BTreeMap<PluginType, (Key, CheckResult, RegistryRecord)> = BTreeMap::new();

    let core_check = (Key::Collection, collection_check_fp());

    // Check the collection plugins first.
    if let Some(registry) = plugin_registry.as_ref() {
        registry.check_registry(Key::Collection, plugin_check_fp, &mut checks);
    }

    solana_program::msg!("checks: {:#?}", checks);

    // Do the core validation.
    let mut approved = false;
    let mut rejected = false;
    if matches!(
        core_check,
        (
            Key::Collection,
            CheckResult::CanApprove | CheckResult::CanReject | CheckResult::CanForceApprove
        )
    ) {
        let result = match core_check.0 {
            Key::Collection => {
                collection_validate_fp(&deserialized_collection, authority_info, new_plugin)?
            }
            _ => return Err(MplCoreError::IncorrectAccount.into()),
        };
        match result {
            ValidationResult::Approved => approved = true,
            ValidationResult::Rejected => rejected = true,
            ValidationResult::Pass => (),
            ValidationResult::ForceApproved => {
                return Ok((deserialized_collection, plugin_header, plugin_registry))
            }
        }
    };
    solana_program::msg!("approved: {:?} rejected {:?}", approved, rejected);

    match validate_plugin_checks(
        Key::Collection,
        &checks,
        authority_info,
        None,
        new_plugin,
        None,
        Some(collection),
        plugin_validate_fp,
    )? {
        ValidationResult::Approved => approved = true,
        ValidationResult::Rejected => rejected = true,
        ValidationResult::Pass => (),
        ValidationResult::ForceApproved => {
            return Ok((deserialized_collection, plugin_header, plugin_registry))
        }
    };

    solana_program::msg!("approved: {:?} rejected {:?}", approved, rejected);

    if rejected || !approved {
        return Err(MplCoreError::InvalidAuthority.into());
    }

    Ok((deserialized_collection, plugin_header, plugin_registry))
}

/// Take an `Asset` and Vec of `HashablePluginSchema` and rebuild the asset in account space.
pub fn rebuild_account_state_from_proof_data<'a>(
    asset: Asset,
    plugins: Vec<HashablePluginSchema>,
    asset_info: &AccountInfo<'a>,
    payer: &AccountInfo<'a>,
    system_program: &AccountInfo<'a>,
) -> ProgramResult {
    let serialized_data = asset.try_to_vec()?;
    resize_or_reallocate_account(asset_info, payer, system_program, serialized_data.len())?;

    sol_memcpy(
        &mut asset_info.try_borrow_mut_data()?,
        &serialized_data,
        serialized_data.len(),
    );

    // Add the plugins.
    if !plugins.is_empty() {
        create_meta_idempotent::<Asset>(asset_info, payer, system_program)?;

        for plugin in plugins {
            initialize_plugin::<Asset>(
                &plugin.plugin,
                &plugin.authority,
                asset_info,
                payer,
                system_program,
            )?;
        }
    }

    Ok(())
}

/// Take `Asset` and `PluginRegistry` for a decompressed asset, and compress into account space.
pub fn compress_into_account_space<'a>(
    mut asset: Asset,
    plugin_registry: Option<PluginRegistry>,
    asset_info: &AccountInfo<'a>,
    payer: &AccountInfo<'a>,
    system_program: &AccountInfo<'a>,
) -> Result<CompressionProof, ProgramError> {
    // Initialize or increment the sequence number when compressing.
    let seq = asset.seq.unwrap_or(0).saturating_add(1);
    asset.seq = Some(seq);

    let asset_hash = asset.hash()?;
    let mut compression_proof = CompressionProof::new(asset, seq, vec![]);
    let mut plugin_hashes = vec![];
    if let Some(plugin_registry) = plugin_registry {
        let mut registry_records = plugin_registry.registry;

        // It should already be sorted but we just want to make sure.
        registry_records.sort_by(RegistryRecord::compare_offsets);

        for (i, record) in registry_records.into_iter().enumerate() {
            let plugin = Plugin::deserialize(&mut &(*asset_info.data).borrow()[record.offset..])?;

            let hashable_plugin_schema = HashablePluginSchema {
                index: i,
                authority: record.authority,
                plugin,
            };

            let plugin_hash = hashable_plugin_schema.hash()?;
            plugin_hashes.push(plugin_hash);

            compression_proof.plugins.push(hashable_plugin_schema);
        }
    }

    let hashed_asset_schema = HashedAssetSchema {
        asset_hash,
        plugin_hashes,
    };

    let hashed_asset = HashedAsset::new(hashed_asset_schema.hash()?);
    let serialized_data = hashed_asset.try_to_vec()?;

    resize_or_reallocate_account(asset_info, payer, system_program, serialized_data.len())?;

    sol_memcpy(
        &mut asset_info.try_borrow_mut_data()?,
        &serialized_data,
        serialized_data.len(),
    );

    Ok(compression_proof)
}

pub(crate) fn resolve_to_authority(
    authority_info: &AccountInfo,
    maybe_collection_info: Option<&AccountInfo>,
    asset: &Asset,
) -> Result<Authority, ProgramError> {
    let authority_type = if authority_info.key == &asset.owner {
        Authority::Owner
    } else if asset.update_authority == UpdateAuthority::Address(*authority_info.key) {
        Authority::UpdateAuthority
    } else if let UpdateAuthority::Collection(collection_address) = asset.update_authority {
        match maybe_collection_info {
            Some(collection_info) => {
                if collection_info.key != &collection_address {
                    return Err(MplCoreError::InvalidCollection.into());
                }
                let collection: Collection = Collection::load(collection_info, 0)?;
                if authority_info.key == &collection.update_authority {
                    Authority::UpdateAuthority
                } else {
                    Authority::Pubkey {
                        address: *authority_info.key,
                    }
                }
            }
            None => return Err(MplCoreError::InvalidCollection.into()),
        }
    } else {
        Authority::Pubkey {
            address: *authority_info.key,
        }
    };
    Ok(authority_type)
}

/// Resolves the payer for the transaction for an optional payer pattern.
pub(crate) fn resolve_payer<'a>(
    authority: &'a AccountInfo<'a>,
    payer: Option<&'a AccountInfo<'a>>,
) -> Result<&'a AccountInfo<'a>, ProgramError> {
    match payer {
        Some(payer) => {
            assert_signer(payer).unwrap();
            Ok(payer)
        }
        None => Ok(authority),
    }
}<|MERGE_RESOLUTION|>--- conflicted
+++ resolved
@@ -302,14 +302,7 @@
     };
     solana_program::msg!("approved: {:?} rejected {:?}", approved, rejected);
 
-<<<<<<< HEAD
     match validate_plugin_checks(
-=======
-    // Validations by plugins can both approve and deny an action (e.g. the Freeze plugin can reject
-    // a transfer because the token is frozen) so we always want to evaluate.  That is why existing
-    // `approved` value is second in the OR statement.
-    approved = validate_plugin_checks(
->>>>>>> 6e3a7ee3
         Key::Collection,
         &checks,
         authority_info,
@@ -329,12 +322,7 @@
 
     solana_program::msg!("approved: {:?} rejected {:?}", approved, rejected);
 
-<<<<<<< HEAD
     match validate_plugin_checks(
-=======
-    // Again we always want to evaluate the plugin checks so order of operations is important.
-    approved = validate_plugin_checks(
->>>>>>> 6e3a7ee3
         Key::Asset,
         &checks,
         authority_info,
