/**
 * This code was AUTOGENERATED using the kinobi library.
 * Please DO NOT EDIT THIS FILE, instead use visitors
 * to add features, then rerun kinobi to update it.
 *
 * @see https://github.com/metaplex-foundation/kinobi
 */

import {
  Context,
  Option,
  OptionOrNullable,
  Pda,
  PublicKey,
  Signer,
  TransactionBuilder,
  transactionBuilder,
} from '@metaplex-foundation/umi';
import {
  Serializer,
  mapSerializer,
  option,
  struct,
  u8,
} from '@metaplex-foundation/umi/serializers';
import {
  ResolvedAccount,
  ResolvedAccountsWithIndices,
  getAccountMetasAndSigners,
} from '../shared';
import {
  CompressionProof,
  CompressionProofArgs,
  getCompressionProofSerializer,
} from '../types';

// Accounts.
export type BurnInstructionAccounts = {
  /** The address of the asset */
  assetAddress: PublicKey | Pda;
  /** The collection to which the asset belongs */
  collection?: PublicKey | Pda;
  /** The owner or delegate of the asset */
  authority?: Signer;
  /** The account paying for the storage fees */
  payer?: Signer;
  /** The SPL Noop Program */
  logWrapper?: PublicKey | Pda;
};

// Data.
export type BurnInstructionData = {
  discriminator: number;
  compressionProof: Option<CompressionProof>;
};

export type BurnInstructionDataArgs = {
  compressionProof: OptionOrNullable<CompressionProofArgs>;
};

export function getBurnInstructionDataSerializer(): Serializer<
  BurnInstructionDataArgs,
  BurnInstructionData
> {
  return mapSerializer<BurnInstructionDataArgs, any, BurnInstructionData>(
<<<<<<< HEAD
    struct<BurnInstructionData>([['discriminator', u8()]], {
      description: 'BurnInstructionData',
    }),
    (value) => ({ ...value, discriminator: 5 })
=======
    struct<BurnInstructionData>(
      [
        ['discriminator', u8()],
        ['compressionProof', option(getCompressionProofSerializer())],
      ],
      { description: 'BurnInstructionData' }
    ),
    (value) => ({ ...value, discriminator: 3 })
>>>>>>> 1a56b2ae
  ) as Serializer<BurnInstructionDataArgs, BurnInstructionData>;
}

// Args.
export type BurnInstructionArgs = BurnInstructionDataArgs;

// Instruction.
export function burn(
  context: Pick<Context, 'identity' | 'programs'>,
  input: BurnInstructionAccounts & BurnInstructionArgs
): TransactionBuilder {
  // Program ID.
  const programId = context.programs.getPublicKey(
    'mplAsset',
    'ASSETp3DinZKfiAyvdQG16YWWLJ2X3ZKjg9zku7n1sZD'
  );

  // Accounts.
  const resolvedAccounts: ResolvedAccountsWithIndices = {
    assetAddress: {
      index: 0,
      isWritable: true,
      value: input.assetAddress ?? null,
    },
    collection: { index: 1, isWritable: true, value: input.collection ?? null },
    authority: { index: 2, isWritable: false, value: input.authority ?? null },
    payer: { index: 3, isWritable: true, value: input.payer ?? null },
    logWrapper: {
      index: 4,
      isWritable: false,
      value: input.logWrapper ?? null,
    },
  };

  // Arguments.
  const resolvedArgs: BurnInstructionArgs = { ...input };

  // Default values.
  if (!resolvedAccounts.authority.value) {
    resolvedAccounts.authority.value = context.identity;
  }

  // Accounts in order.
  const orderedAccounts: ResolvedAccount[] = Object.values(
    resolvedAccounts
  ).sort((a, b) => a.index - b.index);

  // Keys and Signers.
  const [keys, signers] = getAccountMetasAndSigners(
    orderedAccounts,
    'programId',
    programId
  );

  // Data.
  const data = getBurnInstructionDataSerializer().serialize(
    resolvedArgs as BurnInstructionDataArgs
  );

  // Bytes Created On Chain.
  const bytesCreatedOnChain = 0;

  return transactionBuilder([
    { instruction: { keys, programId, data }, signers, bytesCreatedOnChain },
  ]);
}<|MERGE_RESOLUTION|>--- conflicted
+++ resolved
@@ -63,12 +63,6 @@
   BurnInstructionData
 > {
   return mapSerializer<BurnInstructionDataArgs, any, BurnInstructionData>(
-<<<<<<< HEAD
-    struct<BurnInstructionData>([['discriminator', u8()]], {
-      description: 'BurnInstructionData',
-    }),
-    (value) => ({ ...value, discriminator: 5 })
-=======
     struct<BurnInstructionData>(
       [
         ['discriminator', u8()],
@@ -76,8 +70,7 @@
       ],
       { description: 'BurnInstructionData' }
     ),
-    (value) => ({ ...value, discriminator: 3 })
->>>>>>> 1a56b2ae
+    (value) => ({ ...value, discriminator: 5 })
   ) as Serializer<BurnInstructionDataArgs, BurnInstructionData>;
 }
 
