import { generateSigner, publicKey, sol } from '@metaplex-foundation/umi';
import test from 'ava';
// import { base58 } from '@metaplex-foundation/umi/serializers';
import { generateSignerWithSol } from '@metaplex-foundation/umi-bundle-tests';
import {
  Asset,
  AssetWithPlugins,
  DataState,
  create,
  fetchAsset,
  fetchAssetWithPlugins,
  fetchHashedAsset,
  getAssetAccountDataSerializer,
  updateAuthority,
} from '../src';
import { DEFAULT_ASSET, assertAsset, createAsset, createUmi } from './_setup';

test('it can create a new asset in account state', async (t) => {
  // Given a Umi instance and a new signer.
  const umi = await createUmi();
  const assetAddress = generateSigner(umi);

  await createAsset(umi, {
    asset: assetAddress,
  })

  await assertAsset(t, umi, {
    ...DEFAULT_ASSET,
    asset: assetAddress.publicKey,
    owner: umi.identity,
    updateAuthority: updateAuthority('Address', [umi.identity.publicKey]),
  })
});

test('it cannot create a new asset with a different payer', async (t) => {
  // Given a Umi instance and a new signer.
  const umi = await createUmi();
  const payer = await generateSignerWithSol(umi, sol(1));
  const assetAddress = generateSigner(umi);

  // When we create a new account.
  await create(umi, {
    owner: umi.identity.publicKey,
    payer,
    dataState: DataState.AccountState,
    asset: assetAddress,
    name: 'Test Bread',
    uri: 'https://example.com/bread',
    plugins: [],
  }).sendAndConfirm(umi);

  // Then an account was created with the correct data.
  const asset = await fetchAsset(umi, assetAddress.publicKey);
  // console.log("Account State:", asset);
  t.like(asset, <Asset>{
    publicKey: assetAddress.publicKey,
    updateAuthority: updateAuthority("Address", [payer.publicKey]),
    owner: umi.identity.publicKey,
    name: 'Test Bread',
    uri: 'https://example.com/bread',
  });
});

test.skip('it can create a new asset in ledger state', async (t) => {
  // Given a Umi instance and a new signer.
  const umi = await createUmi();
  const assetAddress = generateSigner(umi);

  // When we create a new account.
  const txResult = await create(umi, {
    dataState: DataState.LedgerState,
    asset: assetAddress,
    name: 'Test Bread',
    uri: 'https://example.com/bread',
    logWrapper: publicKey('noopb9bkMVfRPU8AsbpTUg8AQkHtKwMYZiFUjNRtMmV'),
    plugins: [],
  }).sendAndConfirm(umi);

  // Then an account was created with the correct data.
<<<<<<< HEAD
  // const asset = await fetchHashedAsset(umi, assetAddress.publicKey);
=======
  const asset = await fetchHashedAsset(umi, assetAddress.publicKey);
>>>>>>> c9fa62cb
  // console.log(asset);
  t.like(asset, <Asset>{
    publicKey: assetAddress.publicKey,
  });

  const tx = await umi.rpc.getTransaction(txResult.signature);
  if (tx && tx.meta.innerInstructions) {
    // console.log(tx.meta.innerInstructions[0].instructions);
    const { data } = tx.meta.innerInstructions[0].instructions[0];
    // console.log(base58.deserialize(data));
    const parsed = getAssetAccountDataSerializer().deserialize(data)[0];
    // console.log("Ledger State:", parsed);
    t.like(parsed, <Asset>{
      updateAuthority: updateAuthority('Address', [umi.identity.publicKey]),
      owner: umi.identity.publicKey,
      name: 'Test Bread',
      uri: 'https://example.com/bread',
    });
  }
});

test('it cannot create a new asset in ledger state because it is not available', async (t) => {
  // Given a Umi instance and a new signer.
  const umi = await createUmi();
  const assetAddress = generateSigner(umi);

  // When we create a new account.
  const result = create(umi, {
    dataState: DataState.LedgerState,
    asset: assetAddress,
    name: 'Test Bread',
    uri: 'https://example.com/bread',
    logWrapper: publicKey('noopb9bkMVfRPU8AsbpTUg8AQkHtKwMYZiFUjNRtMmV'),
    plugins: [],
  }).sendAndConfirm(umi);

  await t.throwsAsync(result, { name: 'NotAvailable' });
});


test('it can create a new asset in account state with plugins', async (t) => {
  // Given a Umi instance and a new signer.
  const umi = await createUmi();
  const assetAddress = generateSigner(umi);

  // When we create a new account.
  await create(umi, {
    dataState: DataState.AccountState,
    asset: assetAddress,
    name: 'Test Bread',
    uri: 'https://example.com/bread',
    plugins: [{ __kind: 'Freeze', fields: [{ frozen: false }] }],
  }).sendAndConfirm(umi);

  // Then an account was created with the correct data.
  const asset = await fetchAssetWithPlugins(umi, assetAddress.publicKey);
  // console.log("Account State:", asset);
  t.like(asset, <AssetWithPlugins>{
    publicKey: assetAddress.publicKey,
    updateAuthority: updateAuthority('Address', [umi.identity.publicKey]),
    owner: umi.identity.publicKey,
    name: 'Test Bread',
    uri: 'https://example.com/bread',
    pluginHeader: {
      key: 3,
      pluginRegistryOffset: BigInt(120),
    },
    pluginRegistry: {
      key: 4,
      registry: [
        {
          pluginType: 2,
          offset: BigInt(118),
          authority: { __kind: 'Owner' },
        },
      ],
    },
    plugins: [
      {
        authority: { __kind: 'Owner' },
        plugin: {
          __kind: 'Freeze',
          fields: [{ frozen: false }],
        },
      },
    ],
  });
});

// TODO: Add test
test('it can create a new asset in account state with a different update authority', async (t) => {
  t.pass();
});

// TODO: Add test
test('it can create a new asset in account state with plugins with a different update authority', async (t) => {
  t.pass();
});

// TODO: Add test
test('it can create a new asset in ledger state with plugins', async (t) => {
  t.pass();
});

// TODO: Add test
test('it can create a new asset in ledger state with a different update authority', async (t) => {
  t.pass();
});

// TODO: Add test
test('it can create a new asset in ledger state with plugins with a different update authority', async (t) => {
  t.pass();
});<|MERGE_RESOLUTION|>--- conflicted
+++ resolved
@@ -77,11 +77,7 @@
   }).sendAndConfirm(umi);
 
   // Then an account was created with the correct data.
-<<<<<<< HEAD
-  // const asset = await fetchHashedAsset(umi, assetAddress.publicKey);
-=======
   const asset = await fetchHashedAsset(umi, assetAddress.publicKey);
->>>>>>> c9fa62cb
   // console.log(asset);
   t.like(asset, <Asset>{
     publicKey: assetAddress.publicKey,
